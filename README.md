# FunDSP

## Audio Processing and Synthesis Library for Rust

[FunDSP](https://github.com/SamiPerttu/fundsp)
<<<<<<< HEAD
is an audio DSP ([digital dignal processing](https://en.wikipedia.org/wiki/Digital_signal_processing)) library with a focus on usability.
=======
is an audio DSP ([digital signal processing](https://en.wikipedia.org/wiki/Digital_signal_processing)) library with a focus on usability.
>>>>>>> 949b9472

FunDSP features a powerful inline graph notation that
empowers users to accomplish diverse audio processing tasks with ease and elegance.

The custom notation taps into composable, zero-cost abstractions
that express audio processing networks as [Rust](https://www.rust-lang.org/) types.

FunDSP comes with a combinator environment containing
a suite of audio components, math and utility functions and procedural generation tools.

*This project is under construction*! It is already useful for experimentation.
However, some standard components are missing and breakage can be expected as we continue to experiment with best practices.

### Uses

- Education
- Music making
- Sound hacking and audio golfing
- Audio synthesis for games and applications
- Prototyping of DSP algorithms

### Graph Notation

*FunDSP Composable Graph Notation* expresses audio networks
in an algebraic form, using graph operators. It
was developed together with the functional
environment to minimize the number
of typed characters needed to accomplish common audio tasks.

Many common algorithms can be expressed in a natural form
conducive to understanding, making FunDSP a superb platform for education.
For example, an [FM oscillator](https://ccrma.stanford.edu/~jos/sasp/Frequency_Modulation_FM_Synthesis.html)
can be written simply as:

```rust
sine_hz(f) * f * m + f >> sine()
```

The above expression defines an audio graph that is
compiled into a stack allocated, inlined form using
the powerful generic abstractions built into [Rust](https://www.rust-lang.org/).
Connectivity errors are detected during compilation, saving
development time.

### Audio DSP Becomes a First-Class Citizen

With no macros needed, the FunDSP graph notation
integrates audio DSP tightly into the [Rust programming language](https://www.rust-lang.org/)
as a first-class citizen. Native Rust operator precedences
work in harmony with the notation, minimizing 
the number of parentheses needed.

FunDSP graph expressions offer even more economy in being generic
over channel arities, which are encoded at the type level.
A mono network can be expressed
as a stereo network simply by replacing its mono generators and
filters with stereo ones, the graph notation remaining the same.

FunDSP Composable Graph Notation was developed by Sami Perttu,
with contributions from Benjamin Saunders.


## Basics

### Component Systems

There are two parallel component systems: the static `AudioNode` and the dynamic `AudioUnit`.

Both systems operate on audio signals synchronously as an infinite stream.

---

| Trait         | Sample Type | Dispatch             | Allocation Strategy | Connectivity |
| ------------- | ----------- | -------------------- | --------------- | ---------------- |
| `AudioNode`   | generic     | static, inlined      | stack           | input and output arity fixed at compile time |
| `AudioUnit`   | generic     | dynamic, object safe | heap            | input and output arity fixed after construction |

---

The lower level `AudioNode`s can be lifted
to block processing mode with the object safe `AudioUnit` interface via the `AnUnit<X: AudioNode>` wrapper.
Block processing aims to maximize efficiency in dynamic situations.

`AudioNode`s can be stack allocated for the most part.
Some nodes may use the heap for audio buffers and the like.

### Sample Rate Independence

Of the signals flowing in graphs, some contain audio while others are controls of different kinds.

With control signals and parameters in general, we prefer to use natural units like Hz and seconds.
It is useful to keep parameters independent of the sample rate, which we can then adjust as we like.

In addition to sample rate adjustments, natural units enable support for
selective oversampling in nested sections that are easy to configure and modify.

Some low-level components ignore the sample rate by design, such as the single sample delay `tick()`.

The default sample rate is 44.1 kHz.

In both systems, a component `A` can be reinitialized with a new sample rate: `A.reset(Some(sr))`.


## Audio Processing Environment

FunDSP prelude defines a convenient combinator environment for audio processing.

There are two name-level compatible versions of the prelude.

The default environment (`fundsp::prelude`) offers a generic interface.
It is flexible and attempts to conform to Rust practices.

The hacker environment (`fundsp::hacker`) for audio hacking
is fully 64-bit to minimize type annotations and maximize audio quality.
The hacker interface uses 1 floating point type (`f64`) and 1 integer type (`i64`) only.

An application interfacing `fundsp` will likely pick the default environment for maximum flexibility,
while experimenters will be drawn to the succinctness of the hacker prelude.

The aims of the environments are:

- Minimize the number of characters needed to type to express an idiom.
- Keep the syntax clean so that a subset of the hacker environment
  can be parsed straightforwardly as a high-level DSL for quick prototyping.
- Make the syntax usable even to people with no prior exposure to programming.
- Exemplify an effective procedural style.

### Deterministic Pseudorandom Phase

FunDSP uses a deterministic pseudorandom phase system for generators.
Generator phases are seeded from network structure and node location.

Thus, two identical networks sound identical separately but different when combined.
This means that `noise() | noise()` is a stereo noise source, for example.


## Operators

Custom operators are available for combining audio components inline.
In order of precedence, from highest to lowest:

---

| Expression     | Meaning                       | Inputs  | Outputs | Notes                                       |
| -------------- | ----------------------------- |:-------:|:-------:| ------------------------------------------- |
| `-A`           | negate `A`                    | `a`     | `a`     | Negates any number of outputs, even zero.   |
| `!A`           | thru `A`                      | `a`     | same as inputs | Passes through extra inputs. |
| `A * B`        | multiply `A` with `B`         | `a`&#160;`+`&#160;`b` | `a`&#160;`=`&#160;`b` | Aka amplification, or ring modulation when both are audio signals. Number of outputs in `A` and `B` must match. |
| `A`&#160;`*`&#160;`constant` | multiply `A`    | `a`     | `a`     | Broadcasts constant. Same applies to `constant * A`. |
| `A + B`        | sum `A` and `B`               | `a`&#160;`+`&#160;`b` | `a`&#160;`=`&#160;`b` | Aka mixing. Number of outputs in `A` and `B` must match. |
| `A`&#160;`+`&#160;`constant` | add to `A`      | `a`     | `a`     | Broadcasts constant. Same applies to `constant + A`. |
| `A - B`        | difference of `A` and `B`     | `a`&#160;`+`&#160;`b` | `a`&#160;`=`&#160;`b` | Number of outputs in `A` and `B` must match. |
| `A`&#160;`-`&#160;`constant` | subtract from `A` | `a`   | `a`     | Broadcasts constant. Same applies to `constant - A`. |
| `A >> B`       | pipe `A` to `B`               | `a`     | `b`     | Aka chaining. Number of outputs in `A` must match number of inputs in `B`. |
| `A & B`        | bus `A` and `B` together      | `a`&#160;`=`&#160;`b` | `a`&#160;`=`&#160;`b` | Sum `A` and `B`. `A` and `B` must have identical connectivity. |
| `A ^ B`        | branch input to `A` and `B` in parallel | `a`&#160;`=`&#160;`b` | `a`&#160;`+`&#160;`b` | Number of inputs in `A` and `B` must match. |
| `A \| B`       | stack `A` and `B` in parallel | `a`&#160;`+`&#160;`b` | `a`&#160;`+`&#160;`b` | Concatenates `A` and `B` inputs and outputs. |

---

In the table, `constant` denotes an `f32` or `f64` value.

All operators are associative, except the left associative `-`.


### Operators Diagram

![](operators.png "FunDSP Graph Operators")

### Broadcasting

Arithmetic operators are applied to outputs channel-wise.

Arithmetic between two components never broadcasts channels: channel arities have to match always.

Direct arithmetic with `f32` and `f64` values, however, broadcasts to an arbitrary number of channels.

The negation operator broadcasts also: `-A` is equivalent with `(0.0 - A)`.

For example, `A * constant(2.0)` and `A >> mul(2.0)` are equivalent and expect `A` to have one output.
On the other hand, `A * 2.0` works with any `A`, even *sinks*.

#### Thru

The thru (`!`) operator is syntactic sugar for chaining filters with similar connectivity.

It adjusts output arity to match input arity and passes through any missing outputs to the next node.
The missing outputs are parameters to the filter.

For example, while `lowpass()` is a 2nd order lowpass filter, `!lowpass() >> lowpass()`
is a steeper 4th order lowpass filter with identical connectivity.

### Generators, Filters and Sinks

Components can be broadly classified into generators, filters and sinks.
*Generators* have only outputs, while *filters* have both inputs and outputs.

Sinks are components with no outputs. Direct arithmetic on a sink translates to a no-op.
In the prelude, `sink()` returns a mono sink.

### Graph Combinators

Of special interest among operators are the four custom combinators:
*pipe* ( `>>` ), *bus* ( `&` ), *branch* ( `^` ),  and *stack* ( `|` ).

The pipe is a serial operator where components appear in *processing* order. Branch, stack, and
arithmetic operators are parallel operators where components appear in *channel* order.

Bus is a commutative operator where components may appear in any order.
The other operators are not commutative in general.

All four are fully associative, and
each come with their own connectivity rules.

#### Pipe

The pipe ( `>>` ) operator builds traditional processing chains akin to composition of functions.
In `A >> B`, each output of `A` is piped to a matching input of `B`, so
the output arity of `A` must match the input arity of `B`.

It is possible to pipe a sink to a generator. This is similar to stacking.
Processing works as normal and the sink processes its inputs before the generator is run.

#### Branch

Where the arithmetic operators are reducing in nature,
the branch ( `^` ) operator splits a signal into parallel branches.

In `A ^ B`, both components receive the same input but their outputs are disjoint.
Because the components receive the same input, the number of inputs in `A` and `B` must match.
In `A ^ B`, the outputs of `A` appear first, followed with outputs of `B`.

Branching is useful for building *banks* of components such as filters.

#### Bus

The bus ( `&` ) operator can be thought of as an inline [audio bus](https://en.wikipedia.org/wiki/Audio_bus)
with a fixed set of input and output channels.
It builds signal buses from components with identical connectivity.

In `A & B`, the same input is sent to both `A` and `B`, and their outputs are mixed together.
Components in a bus may appear in any order.

The bus is especially useful because it does not alter connectivity:
we can always bus together any set of matching components
without touching the rest of the expression.

Both `A + B` and `A & B` are mixing operators. The difference between the two is that `A + B` is *reducing*:
`A` and `B` have their own, disjoint inputs.
In `A & B`, both components source from the same inputs, and the number of inputs must match.


#### Stack

The stack ( `|` ) operator builds composite components.
It can be applied to any two components.

As a graph operator, the stack corresponds to the *disjoint union*. In `A | B`, the inputs and outputs of `A` and `B`
are disjoint and they are processed independently, in parallel.

In stacks, components are written in channel order.
In `A | B | C`, channels of `A` come first, followed by channels of `B`, then `C`.


## Expressions Are Graphs

The expression `A >> (B ^ C ^ D)` defines a signal processing graph.
It has whatever inputs `A` has, and outputs everything from `B` and `C` and `D` in parallel.

The whole structure is packed, monomorphized and inlined with the constituent nodes consumed.
If you want to reuse components, define them as functions or closures, or clone them.
See the prelude for examples of the former.

Connectivity is checked during compilation.
Mismatched connectivity will result in a compilation error complaining about mismatched
[`typenum`](https://crates.io/crates/typenum) [types](https://docs.rs/typenum/1.12.0/typenum/uint/struct.UInt.html).
The arrays `Frame<T, Size>` that connect components come from the
[`generic-array`](https://crates.io/crates/generic-array) and
[`numeric-array`](https://crates.io/crates/numeric-array) crates.

### Computational Structure

Graph combinators consume their arguments.
This prevents cycles and imposes an overall tree shape on the resulting computation graph.

Implicit cycle prevention means that the built structures are always computationally efficient
in the dataflow sense. All reuse of computed data takes place locally, inside combinators and components.

There are two main ways to structure the reuse of signals in FunDSP graph notation:
*branching* and *busing*. Both are exposed as fundamental operators,
guiding toward efficient structuring of computation.
Dataflow concerns are thus explicated in the graph notation itself.


## Input Modalities And Ranges

Some signals found flowing in audio networks.

| Modality       | Preferred Units/Range  | Notes                                      |
| -------------- | ---------------------- | ------------------------------------------ |
| frequency      | Hz                     | |
| phase          | 0...1                  | The wavetable oscillator uses this range. |
| time           | s                      | |
| audio data     | -1...1                 | Inner processing may use any range that is convenient. However, only special output formats can store audio data outside this range. |
| stereo pan     | -1...1 (left to right) | For ergonomy, consider clamping any pan input to this range. |
| control amount | 0...1                  | If there is no natural interpretation of the parameter. |


## Signal Flow Analysis

FunDSP features a comprehensive signal flow system that analyzes causal latencies and frequency responses in audio networks.

The system can calculate the frequency response of any *[linear network](https://en.wikipedia.org/wiki/Linear_filter)*
analytically by composing [transfer functions](https://en.wikipedia.org/wiki/Transfer_function#Linear_time-invariant_systems)
and folding constants. Linear networks are constructed from filters, delays, and the operations of:

* Mixing.
* Chaining. Chaining of filters and delays maintains linearity.
* Constant scaling. Signals may be scaled by constant factors. Selected network inputs may also be marked constant for flow analysis.

Signal latencies are similarly analyzed from input to output in detail,
facilitating automatic removal of pre-delay from effects chains.

For example,
[FIR](https://en.wikipedia.org/wiki/Finite_impulse_response) filters can be composed inline from single sample delays (the `tick` opcode) and arithmetic.
Signal flow analysis will readily reveal that a 2-point averaging filter has zero gain at the [Nyquist](https://en.wikipedia.org/wiki/Nyquist_frequency) frequency,
while a 3-point averaging filter does not:

```rust
assert!((pass() & tick()).response(0, 22050.0).unwrap().norm() < 1.0e-9);
assert!((pass() & tick() & tick() >> tick()).response(0, 22050.0).unwrap().norm() > 0.1);
```

However, with appropriate scaling a 3-point FIR can vanish, too:

```rust
assert!((0.5 * pass() & tick() & 0.5 * tick() >> tick()).response(0, 22050.0).unwrap().norm() < 1.0e-9);
```

### List of Filters

All filters in the list are linear.
Verified frequency responses are available for all filters.

---

| Opcode       | Type                   | Parameters   | Family       | Notes     |
| ------------ | ---------------------- | ------------ | ------------ | --------- |
| `allpass`    | allpass (2nd order)    | frequency, Q | [Simper SVF](https://cytomic.com/files/dsp/SvfLinearTrapOptimised2.pdf) | |
| `bandpass`   | bandpass (2nd order)   | frequency, Q | Simper SVF   | |
| `bell`       | peaking (2nd order)    | frequency, Q, gain | Simper SVF | Adjustable gain. |
| `butterpass` | lowpass (2nd order)    | frequency    | [biquad](https://en.wikipedia.org/wiki/Digital_biquad_filter) | [Butterworth](https://en.wikipedia.org/wiki/Butterworth_filter) lowpass has a maximally flat passband and monotonic frequency response. |
| `dcblock`    | DC blocker (1st order) | frequency    | 1st order    | Zero centers signal, countering any constant offset ("direct current"). |
| `follow`     | lowpass (3rd order)    | response time | nested 1st order | Smoothing filter with adjustable edge response time. |
| `highpass`   | highpass (2nd order)   | frequency, Q | Simper SVF   | |
| `highshelf`  | high shelf (2nd order) | frequency, Q, gain | Simper SVF | Adjustable gain. |
| `lowpass`    | lowpass (2nd order)    | frequency, Q | Simper SVF   | |
| `lowpole`    | lowpass (1st order)    | frequency    | 1st order    | |
| `lowshelf`   | low shelf (2nd order)  | frequency, Q, gain | Simper SVF | Adjustable gain. |
| `notch`      | notch (2nd order)      | frequency, Q | Simper SVF   | |
| `peak`       | peaking (2nd order)    | frequency, Q | Simper SVF   | |
| `pinkpass`   | lowpass (3 dB/octave)  | -            | mixed FIR / 1st order | Turns white noise into pink noise. |
| `resonator`  | bandpass (2nd order)   | frequency, bandwidth | biquad | Gain stays constant as bandwidth is varied. |

---


## Free Functions

These free functions are available in the environment.

---

### Component Opcodes

---

| Function               | Inputs | Outputs  | Explanation                                    |
| ---------------------- |:------:|:--------:| ---------------------------------------------- |
| `add(x)`               |   `x`  |   `x`    | Adds constant `x` to signal. |
| `allpass()`            | 3 (audio, frequency, Q) | 1 | Allpass filter (2nd order). |
| `allpass_hz(f, q)`     |    1   |    1     | Allpass filter (2nd order) centered at `f` Hz with Q `q`. |
| `allpass_q(q)`         | 2 (audio, frequency) | 1 | Allpass filter (2nd order) with Q `q`. |
| `bandpass()`           | 3 (audio, frequency, Q) | 1 | Bandpass filter (2nd order). |
| `bandpass_hz(f, q)`    |    1   |    1     | Bandpass filter (2nd order) centered at `f` Hz with Q `q`. |
| `bandpass_q(q)`        | 2 (audio, frequency) | 1 | Bandpass filter (2nd order) with Q `q`. |
| `bell()`               | 4 (audio, frequency, Q, gain) | 1 | Peaking bell filter (2nd order) with adjustable amplitude gain. |
| `bell_eq(f, q)`        | 2 (audio, gain) | 1 | Peaking bell filter (2nd order) with adjustable amplitude gain centered at `f` Hz with Q `q`. |
| `bell_hz(f, q, gain)`  |    1   |    1     | Peaking bell filter (2nd order) centered at `f` Hz with Q `q` and amplitude gain `gain`. |
| `brown()`              |    -   |    1     | Brown noise. |
| `branchf::<U, _, _>(f)` |  `f`  | `U * f`  | Branch into `U` nodes from fractional generator `f`, e.g., `\| x \| resonator_hz(xerp(20.0, 20_000.0, x), xerp(5.0, 5_000.0, x))` |
| `busi::<U, _, _>(f)`   |   `f`  |   `f`    | Bus together `U` nodes from indexed generator `f`, e.g., `\| i \| mul(i as f64 + 1.0) >> sine()`
| `butterpass()`         | 2 (audio, frequency) | 1 | Butterworth lowpass filter (2nd order). |
| `butterpass_hz(f)`     |    1   |    1     | Butterworth lowpass filter (2nd order) with cutoff frequency `f` Hz. |
| `constant(x)`          |    -   |   `x`    | Constant signal `x`. Synonymous with `dc`. |
| `dc(x)`                |    -   |   `x`    | Constant signal `x`. Synonymous with `constant`. |
| `dcblock()`            |    1   |    1     | Zero centers signal with cutoff frequency 10 Hz. |
| `dcblock_hz(f)`        |    1   |    1     | Zero centers signal with cutoff frequency `f`. |
| `declick()`            |    1   |    1     | Apply 10 ms of fade-in to signal. |
| `declick_s(t)`         |    1   |    1     | Apply `t` seconds of fade-in to signal. |
| `delay(t)`             |    1   |    1     | Delay of `t` seconds. |
| `envelope(f)`          |    -   |   `f`    | Time-varying control `f` with scalar or tuple output, e.g., `\|t\| exp(-t)`. Synonymous with `lfo`. |
| `feedback(x)`          |   `x`  |   `x`    | Encloses feedback circuit `x` (with equal number of inputs and outputs). |
| `fdn(x)`               |   `x`  |   `x`    | Encloses feedback circuit `x` (with equal number of inputs and outputs) using diffusive Hadamard feedback. |
| `follow(t)`            |    1   |    1     | Smoothing filter with halfway response time `t` seconds. |
| `follow((a, r))`       |    1   |    1     | Asymmetric smoothing filter with halfway attack time `a` seconds and halfway release time `r` seconds. |
| `goertzel()`           | 2 (audio, frequency) | 1 (power) | Frequency detector. |
| `goertzel_hz(f)`       | 1 (audio) | 1 (power) | Frequency detector of DFT component `f` Hz. |
| `highpass()`           | 3 (audio, frequency, Q) | 1 | Highpass filter (2nd order). |
| `highpass_hz(f, q)`    |    1   |    1     | Highpass filter (2nd order) with cutoff frequency `f` Hz and Q `q`. |
| `highpass_q(q)`        | 2 (audio, frequency) | 1 | Highpass filter (2nd order) with Q `q`. |
| `highshelf()`          | 4 (audio, frequency, Q, gain) | 1 | High shelving filter (2nd order) with adjustable amplitude gain. |
| `highshelf_eq(f, q)`   | 2 (audio, gain) | 1 | High shelving filter (2nd order) with adjustable amplitude gain centered at `f` Hz with Q `q`. |
| `highshelf_hz(f, q, gain)` | 1  |    1     | High shelving filter (2nd order) centered at `f` Hz with Q `q` and amplitude gain `gain`. |
| `join::<U>()`          |   `U`  |    1     | Average together `U` channels. Inverse of `split`. |
| `lfo(f)`               |    -   |   `f`    | Time-varying control `f` with scalar or tuple output, e.g., `\|t\| exp(-t)`. Synonymous with `envelope`. |
| `limiter(t)`           |    1   |    1     | Look-ahead limiter with attack and release times `t` seconds. |
| `limiter((a, r))`      |    1   |    1     | Look-ahead limiter with attack time `a` seconds and release time `r` seconds. |
| `lowpass()`            | 3 (audio, frequency, Q) | 1 | Lowpass filter (2nd order). |
| `lowpass_hz(f, q)`     |    1   |    1     | Lowpass filter (2nd order) with cutoff frequency `f` Hz and Q `q`. |
| `lowpass_q(q)`         | 2 (audio, frequency) | 1 | Lowpass filter (2nd order) with Q `q`. |
| `lowpole()`            | 2 (audio, frequency) | 1 | 1-pole lowpass filter (1st order). |
| `lowpole_hz(f)`        |    1   |    1     | 1-pole lowpass filter (1st order) with cutoff frequency `f` Hz. |
| `lowshelf()`           | 4 (audio, frequency, Q, gain) | 1 | Low shelving filter (2nd order) with adjustable amplitude gain. |
| `lowshelf_eq(f, q)`    | 2 (audio, gain) | 1 | Low shelving filter (2nd order) with adjustable amplitude gain centered at `f` Hz with Q `q`. |
| `lowshelf_hz(f, q, gain)` | 1   |    1     | Low shelving filter (2nd order) centered at `f` Hz with Q `q` and amplitude gain `gain`. |
| `mls()`                |    -   |    1     | White MLS noise source. |
| `mls_bits(n)`          |    -   |    1     | White MLS noise source from `n`-bit MLS sequence. |
| `mul(x)`               |   `x`  |   `x`    | Multiplies signal with constant `x`. |
| `multijoin::<M, N>()`  | `M * N`|   `M`    | Joins `N` branches of `M` channels into one. Inverse of `multisplit`. |
| `multipass::<U>()`     |   `U`  |   `U`    | Passes multichannel signal through. |
| `multisink::<U>()`     |   `U`  |    -     | Consumes multichannel signal. |
| `multisplit::<M, N>()` |   `M`  | `M * N`  | Splits `M` channels into `N` branches. |
| `multizero::<U>()`     |    -   |   `U`    | Multichannel zero signal. |
| `noise()`              |    -   |    1     | White noise source. Synonymous with `white`. |
| `notch()`              | 3 (audio, frequency, Q) | 1 | Notch filter (2nd order). |
| `notch_hz(f, q)`       |    1   |    1     | Notch filter (2nd order) centered at `f` Hz with Q `q`. |
| `notch_q(q)`           | 2 (audio, frequency) | 1 | Notch filter (2nd order) with Q `q`. |
| `pass()`               |    1   |    1     | Passes signal through. |
| `peak()`               | 3 (audio, frequency, Q) | 1 | Peaking filter (2nd order). |
| `peak_hz(f, q)`        |    1   |    1     | Peaking filter (2nd order) centered at `f` Hz with Q `q`. |
| `peak_q(q)`            | 2 (audio, frequency) | 1 | Peaking filter (2nd order) with Q `q`. |
| `pink()`               |    -   |    1     | Pink noise. |
| `pinkpass()`           |    1   |    1     | Pinking filter (3 dB/octave). |
| `resonator()`          | 3 (audio, frequency, bandwidth) | 1 | Constant-gain bandpass resonator (2nd order). |
| `resonator_hz(f, bw)`  |    1   |    1     | Constant-gain bandpass resonator (2nd order) with center frequency `f` Hz and bandwidth `bw` Hz. |
| `saw()`                | 1 (pitch) | 1     | Saw wave oscillator. |
| `saw_hz()`             |    -   |    1     | Saw wave oscillator at `f` Hz. |
| `shape(f)`             |    1   |    1     | Shape signal with waveshaper `f`, e.g., `tanh`. |
| `sine()`               | 1 (pitch) | 1     | Sine oscillator. |
| `sine_hz(f)`           |    -   |    1     | Sine oscillator at `f` Hz. |
| `sink()`               |    1   |    -     | Consumes signal. |
| `split::<U>()`         |    1   |   `U`    | Split signal into `U` channels. |
| `square()`             | 1 (pitch) | 1     | Square wave oscillator. |
| `square_hz()`          |    -   |    1     | Square wave oscillator at frequency `f` Hz. |
| `stackf::<U, _, _>(f)` | `U * f`| `U * f`  | Stack `U` nodes from fractional generator `f`, e.g., `\| x \| delay(xerp(0.1, 0.2, x))`. |
| `stacki::<U, _, _>(f)` | `U * f`| `U * f`  | Stack `U` nodes from indexed generator `i`. |
| `stereo_limiter(t)`    |    2   |    2     | Look-ahead limiter with attack and release times `t` seconds. |
| `stereo_limiter((a, r))` |  2   |    2     | Look-ahead limiter with attack time `a` seconds and release time `r` seconds. |
| `stereo_reverb(wet, t)` |   2   |    2     | Stereo reverb with `wet` signal balance in 0...1 and reverberation time `t` in seconds. |
| `sub(x)`               |   `x`  |   `x`    | Subtracts constant `x` from signal. |
| `tick()`               |    1   |    1     | Single sample delay. |
| `triangle()`           | 1 (pitch) | 1     | Triangle wave oscillator. |
| `triangle_hz(f)`       |    -   |    1     | Triangle wave oscillator at `f` Hz. |
| `white()`              |    -   |    1     | White noise source. Synonymous with `noise`. |
| `zero()`               |    -   |    1     | Zero signal. |


`M`, `N`, `U` are type-level integers. They are `U0`, `U1`, `U2`...

#### Subsampled Controls

`envelope(f)` is a node that samples a time varying control function `f`.
For example, `envelope(|t| exp(-t))` is an exponentially decaying [envelope](https://en.wikipedia.org/wiki/Envelope_(music)).
A control function is something that is expected to change relatively slowly.
Therefore, we can save time by not calling it at every sample.

The argument to the function is time in seconds.
Whenever the node is reset, time resets to zero.

`envelope` is generic over channel arity:
The return type of the function - scalar or tuple - determines the number of outputs.

The samples are spaced at an average of 2 ms apart, jittered by noise derived from pseudorandom phase.
The values in between are linearly interpolated.

`lfo` (Low Frequency Oscillator) is another name for `envelope`.

---

### Math And Utility Functions

---

| Function               | Explanation                                    |
| ---------------------- | ---------------------------------------------- |
| `abs(x)`               | absolute value of `x` |
| `arcdown(x)`           | concave quarter circle easing curve (inverse of `arcup`) |
| `arcup(x)`             | convex quarter circle easing curve (inverse of `arcdown`) |
| `a_weight(f)`          | [A-weighted](https://en.wikipedia.org/wiki/A-weighting) amplitude response at `f` Hz (normalized to 1.0 at 1 kHz) |
| `bpm_hz(bpm)`          | convert `bpm` BPM (beats per minute) to Hz |
| `ceil(x)`              | ceiling function |
| `clamp(min, max, x)`   | clamp `x` between `min` and `max` |
| `clamp01(x)`           | clamp `x` between 0 and 1 |
| `clamp11(x)`           | clamp `x` between -1 and 1 |
| `cos(x)`               | cos |
| `cos_hz(f, t)`         | cosine that oscillates at `f` Hz at time `t` seconds |
| `cubed(x)`             | cube of `x` |
| `db_amp(x)`            | convert `x` dB to amplitude (or gain) with 0 dB = 1.0 |
| `delerp(x0, x1, x)`    | recover linear interpolation amount `t` in 0...1 from interpolated value |
| `delerp11(x0, x1, x)`  | recover linear interpolation amount `t` in -1...1 from interpolated value |
| `dexerp(x0, x1, x)`    | recover exponential interpolation amount `t` in 0...1 from interpolated value (`x0`, `x1`, `x` > 0) |
| `dexerp11(x0, x1, x)`  | recover exponential interpolation amount `t` in -1...1 from interpolated value (`x0`, `x1`, `x` > 0) |
| `dissonance(f0, f1)`   | dissonance amount in 0...1 between pure tones at `f0` and `f1` Hz |
| `dissonance_max(f)`    | maximally dissonant pure frequency above `f` Hz |
| `enoise(ease, seed, x)`| easing noise: value noise in -1...1 interpolated with easing function `ease`, e.g., `smooth3` |
| `enoise((rise, fall), seed, x)` | asymmetric easing noise: value noise in -1...1 interpolated with easing function `rise` in rising segments and `fall` in falling segments, e.g., `(arcup, id)` |
| `ewave(ease, x)`       | wave function shaped like `cos` built from two symmetric eases peaking at origin |
| `ewave_hz(ease, f, t)` | wave function built from two symmetric eases that oscillates at `f` Hz at time `t` seconds |
| `exp(x)`               | exp |
| `exp10(x)`             | 10 to the power of `x` |
| `exp2(x)`              | 2 to the power of `x` |
| `floor(x)`             | floor function |
| `id(x)`                | identity function (linear easing function) |
| `lerp(x0, x1, t)`      | linear interpolation between `x0` and `x1` with `t` in 0...1. |
| `lerp11(x0, x1, t)`    | linear interpolation between `x0` and `x1` with `t` in -1...1. |
| `log(x)`               | natural logarithm |
| `log10(x)`             | base 10 logarithm |
| `log2(x)`              | binary logarithm |
| `midi_hz(x)`           | convert [MIDI](https://en.wikipedia.org/wiki/MIDI) note number `x` to Hz (69.0 = *A4* = 440 Hz) |
| `min(x, y)`            | minimum of `x` and `y` |
| `max(x, y)`            | maximum of `x` and `y` |
| `m_weight(f)`          | [M-weighted](https://en.wikipedia.org/wiki/ITU-R_468_noise_weighting) amplitude response at `f` Hz (normalized to 1.0 at 1 kHz) |
| `pow(x, y)`            | `x` raised to the power `y` |
| `rnd(i)`               | pseudorandom number in 0...1 from integer `i` |
| `round(x)`             | round `x` to nearest integer |
| `semitone(x)`          | convert interval `x` semitones to frequency ratio |
| `sigmoid(sharpness)(x)`| smooth sigmoidal easing function with shape parameter `sharpness` in 0...1. |
| `signum(x)`            | sign of `x` |
| `sin(x)`               | sin |
| `sin_hz(f, t)`         | sine that oscillates at `f` Hz at time `t` seconds |
| `smooth3(x)`           | smooth cubic easing polynomial |
| `smooth5(x)`           | smooth 5th degree easing polynomial (commonly used in computer graphics) |
| `smooth7(x)`           | smooth 7th degree easing polynomial |
| `smooth9(x)`           | smooth 9th degree easing polynomial |
| `softexp(x)`           | polynomial alternative to `exp` |
| `softmix(x, y, bias)`  | weighted average of `x` and `y` according to `bias`: polynomial softmin when `bias` < 0, average when `bias` = 0, polynomial softmax when `bias` > 0 |
| `softsign(x)`          | softsign function, a polynomial alternative to `tanh` |
| `squared(x)`           | square of `x` |
| `sqrt(x)`              | square root of `x` |
| `spline(x0, x1, x2, x3, t)` | [Catmull-Rom](https://en.wikipedia.org/wiki/Cubic_Hermite_spline#Catmull%E2%80%93Rom_spline) cubic interpolation between `x1` and `x2`, taking `x0` and `x3` into account |
| `splinem(x0, x1, x2, x3, t)` | [monotonic cubic interpolation](https://en.wikipedia.org/wiki/Monotone_cubic_interpolation) between `x1` and `x2`, taking `x0` and `x3` into account |
| `staircase(n, ease)(x)`| staircase function from easing function `ease` with `n` copies per integer cell; easing function when `n` is integer |
| `tan(x)`               | tan |
| `tanh(x)`              | hyperbolic tangent |
| `xerp(x0, x1, t)`      | exponential interpolation between `x0` and `x1` (`x0`, `x1` > 0) with `t` in 0...1 |
| `xerp11(x0, x1, t)`    | exponential interpolation between `x0` and `x1` (`x0`, `x1` > 0) with `t` in -1...1 |

---

### Easing Functions

*Easing functions* are interpolation curves that remap the range 0...1.
These math functions have the shape of an easing function.

| Function               | Explanation                                    |
| ---------------------- | ---------------------------------------------- |
| `arcdown(x)`           | concave quarter circle easing curve (inverse of `arcup`) |
| `arcup(x)`             | convex quarter circle easing curve (inverse of `arcdown`) |
| `cubed(x)`             | cube of `x` |
| `id(x)`                | identity function (linear easing function) |
| `sigmoid(sharpness)(x)`| smooth sigmoidal easing function with shape parameter `sharpness` in 0...1. |
| `smooth3(x)`           | smooth cubic easing polynomial |
| `smooth5(x)`           | smooth 5th degree easing polynomial (commonly used in computer graphics) |
| `smooth7(x)`           | smooth 7th degree easing polynomial |
| `smooth9(x)`           | smooth 9th degree easing polynomial |
| `squared(x)`           | square of `x` |
| `sqrt(x)`              | square root of `x` |
| `staircase(n, ease)(x)`| staircase function from easing function `ease` with `n` copies per integer cell; easing function when `n` is integer |

---

## Examples

Some examples of graph expressions.

---

| Expression                               | Inputs | Outputs | Meaning                                       |
| ---------------------------------------- |:------:|:-------:| --------------------------------------------- |
| `pass() ^ pass()`                        |   1    |    2    | mono-to-stereo splitter                       |
| `split::<U2>()`                          |   1    |    2    | -..-                                          |
| `mul(0.5) + mul(0.5)`                    |   2    |    1    | stereo-to-mono mixdown (inverse of mono-to-stereo splitter) |
| `join::<U2>()`                           |   2    |    1    | -..-                                          |
| `pass() ^ pass() ^ pass()`               |   1    |    3    | mono-to-trio splitter                         |
| `split::<U3>()`                          |   1    |    3    | -..-                                          |
| `sink() \| zero()`                       |   1    |    1    | replace signal with silence                   |
| `mul(0.0)`                               |   1    |    1    | -..-                                          |
| `mul(db_amp(3.0))`                       |   1    |    1    | amplify signal by 3 dB                        |
| `sink() \| pass()`                       |   2    |    1    | extract right channel                         |
| `pass() \| sink()`                       |   2    |    1    | extract left channel                          |
| `sink() \| zero() \| pass()`             |   2    |    2    | replace left channel with silence             |
| `mul(0.0) \| pass()`                     |   2    |    2    | -..-                                          |
| `mul((0.0, 1.0))`                        |   2    |    2    | -..-                                          |
| `pass() \| sink() \| zero()`             |   2    |    2    | replace right channel with silence            |
| `pass() \| mul(0.0)`                     |   2    |    2    | -..-                                          |
| `mul((1.0, 0.0))`                        |   2    |    2    | -..-                                          |
| `!butterpass() >> lowpole()`             |   2    |    1    | 2nd order and 1-pole lowpass filters in series (3rd order) |
| `!butterpass() >> !butterpass() >> butterpass()`  | 2 | 1   | triple lowpass filter in series (6th order)   |
| `!resonator() >> resonator()`            |   3    |    1    | double resonator in series (4th order)        |
| `sine_hz(f) * f * m + f >> sine()`       |   -    |    1    | [FM (frequency modulation)](https://ccrma.stanford.edu/~jos/sasp/Frequency_Modulation_FM_Synthesis.html) oscillator at `f` Hz with modulation index `m` |
| `sine() & mul(2.0) >> sine()`            |   1    |    1    | frequency doubled dual sine oscillator        |
| `envelope(\|t\| exp(-t)) * noise()`      |   -    |    1    | exponentially decaying white noise            |
| `feedback(delay(1.0) * db_amp(-3.0))`    |   1    |    1    | 1 second feedback delay with 3 dB attenuation |
| `sine() & mul(semitone(4.0)) >> sine() & mul(semitone(7.0)) >> sine()` | 1 | 1 | major chord |
| `dc(midi_hz(72.0)) >> sine() & dc(midi_hz(76.0)) >> sine() & dc(midi_hz(79.0)) >> sine()` | 0 | 1 | C major chord generator |
| `!zero()`                                |   0    |    0    | A null node. Stacking it with another node modifies its sound subtly, as the hash is altered. |
| `!-!!!--!!!-!!--!zero()`                 |   0    |    0    | Hot-rodded null node outfitted with a custom hash. Uses more electricity. |

---

### Examples From The Prelude

Many functions in the prelude itself are defined as graph expressions.

---

| Function                                 | Inputs | Outputs | Definition                                     |
| ---------------------------------------- |:------:|:-------:| ---------------------------------------------- |
| `goertzel_hz(f)`                         |   1    |    1    | `(pass() \| constant(f)) >> goertzel()`        |
| `butterpass_hz(c)`                       |   1    |    1    | `(pass() \| constant(c)) >> butterpass()`      |
| `lowpole_hz(c)`                          |   1    |    1    | `(pass() \| constant(c)) >> lowpole()`         |
| `mls()`                                  |   -    |    1    | `mls_bits(29)`                                 |
| `pink()`                                 |   -    |    1    | `white() >> pinkpass()`                        |
| `resonator_hz(c, bw)`                    |   1    |    1    | `(pass() \| constant((c, bw))) >> resonator()` |
| `sine_hz(f)`                             |   -    |    1    | `constant(f) >> sine()`                        |
| `zero()`                                 |   -    |    1    | `constant(0.0)`                                |

---

### Equivalent Expressions ###

There are usually many ways to express a particular graph. The following expression pairs are identical.

---

| Expression                                 | Is The Same As                  | Notes |
| ------------------------------------------ | ------------------------------- | ----- |
| `(pass() ^ mul(2.0)) >> sine() + sine()`   | `sine() & mul(2.0) >> sine()`   | Busing is often more convenient than explicit branching followed with summing. |
| `--sink()-42.0^sink()&---sink()*3.14`      | `sink()`                        | Branching, busing, monitoring and arithmetic on sinks are no-ops. |
| `constant(0.0) \| dc(1.0)`                 | `constant((0.0, 1.0))`          | Stacking concatenates channels. |
| `sink() \| zero()`                         | `zero() \| sink()`              | The order does not matter because `sink()` only adds an input, while `zero()` only adds an output. |
| `(butterpass() ^ (sink() \| pass())) >> butterpass()` | `!butterpass() >> butterpass()`  | Running a manual bypass. |
| `!(noise() \| noise())`                    | `!noise()`                      | The thru operator nullifies any generator. |

---

### Audio Graph Types

The `AudioNode` component system represents audio network structure at the type level.

The representation contains input and output arities,
which are encoded as types `U0`, `U1`, ..., by the `typenum` crate.
The associated types are `AudioNode::Inputs` and `AudioNode::Outputs`.

The representation contains sample and inner processing types when applicable, encoded in that order.
These are chosen statically. The associated sample type, which is used to transport
data between nodes, is `AudioNode::Sample`.

The encoding is straightforward. As an example, in the hacker prelude

```rust
noise() & constant(440.0) >> sine()
```

is represented as

```rust
An<BusNode<f64, NoiseNode<f64>, PipeNode<f64, ConstantNode<f64, U1>, SineNode<f64>>>>
```

The prelude employs the wrapper type `An<X: AudioNode>`
containing operator overloads and other trait implementations.


## License

MIT or Apache-2.0.


## Next Steps

- See if `AudioNode::tick` can be made faster with, e.g., slice iterators.
- Implement the dynamic `AudioUnit` system. Complex graph expressions can get cumbersome,
  so we'd like to have an explicit graph interface there for adding units to a graph and connecting them.

## Future

- Overload division operator as an arithmetic operator once foundational overhaul is complete.
- Investigate whether adding more checking at compile time is possible by introducing
  opt-in signal units/modalities for `AudioNode` inputs and outputs.
  So if the user sends a constant marked `Hz` to an audio input, then that would fail at compile time.
- Implement conversion of graph to diagram (normalize operators to associative form).
  Layout and display a graph as a diagram and show the signals flowing in it.
  Allow user to poke at `plug` nodes while audio is playing.

### TODO: Standard Components

- FIR filters.
- `pluck`
- Fractional delay line using an allpass filter (the standard delay should remain sample accurate only to not introduce extra
  processing).
- Variable delay and feedback lines.
- `plug(tag)`. Mono parameter source.
  Tag is an arbitrary tag type. Tag can include metainformation about parameter.
  Add `AudioNode` interfaces: `gather()` and `set(tag, value)`.
  The former returns all information about enclosed parameters and their current values.
- `oversample(n, x)`. Oversample enclosed circuit `x` by `n`.
  Impose a default maximum sample rate to keep nested oversampling sensible.

### TODO: Prelude

- Compartmentalize the preludes so the user can choose to include them in parts.
- `melody(f, string)`: melody generator.<|MERGE_RESOLUTION|>--- conflicted
+++ resolved
@@ -3,11 +3,7 @@
 ## Audio Processing and Synthesis Library for Rust
 
 [FunDSP](https://github.com/SamiPerttu/fundsp)
-<<<<<<< HEAD
 is an audio DSP ([digital dignal processing](https://en.wikipedia.org/wiki/Digital_signal_processing)) library with a focus on usability.
-=======
-is an audio DSP ([digital signal processing](https://en.wikipedia.org/wiki/Digital_signal_processing)) library with a focus on usability.
->>>>>>> 949b9472
 
 FunDSP features a powerful inline graph notation that
 empowers users to accomplish diverse audio processing tasks with ease and elegance.
